--- conflicted
+++ resolved
@@ -28,32 +28,11 @@
         self.x = x
         self.y = y
 
-<<<<<<< HEAD
         self.register_buffer("mesh", mesh)
         self.kde_calculator = KDEGaussian(bandwidth, locations=mesh)
 
     def forward(self, beam: Beam):
-=======
-        self.register_buffer("bins", bins)
-        self.register_buffer("resolution", bins[1] - bins[0])
-        self.register_buffer(
-            "bandwidth", self.resolution if bandwidth is None else bandwidth
-        )
-        self.register_buffer(
-            "mesh",
-            torch.cat(
-                [ele.unsqueeze(0) for ele in torch.meshgrid(self.bins, self.bins, indexing='ij')],
-                dim=0,
-            ),
-        )
 
-
-    def forward(self, beam):
-        """
-        :param beam:
-             :return: ('batch_shape' x M x M) tensor with pixel intensities for M x M images
-        """
->>>>>>> 7b1a17b2
         x_vals = getattr(beam, self.x)
         y_vals = getattr(beam, self.y)
         if not x_vals.shape == y_vals.shape:
