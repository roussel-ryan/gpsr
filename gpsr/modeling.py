from abc import ABC, abstractmethod
from copy import deepcopy
from typing import Tuple

import numpy as np
import torch
from torch import Tensor

from cheetah.accelerator import (
    Quadrupole,
    Drift,
    TransverseDeflectingCavity,
    Dipole,
    Segment,
    Screen,
)
from cheetah.particles import Beam
from gpsr.beams import BeamGenerator


class GPSRLattice(torch.nn.Module, ABC):
    @abstractmethod
    def set_lattice_parameters(self, x: torch.Tensor) -> None:
        pass

    @abstractmethod
    def track_and_observe(self, beam: Beam) -> Tuple[Tensor, ...]:
        """
        tracks beam through the lattice and returns observations

        Returns
        -------
        results: Tuple[Tensor]
            Tuple of results from each measurement path
        """
        pass


class GPSR(torch.nn.Module):
    def __init__(self, beam_generator: BeamGenerator, lattice: GPSRLattice):
        super(GPSR, self).__init__()
        self.beam_generator = deepcopy(beam_generator)
        self.lattice = deepcopy(lattice)

    def forward(self, x: Tensor):
        # generate beam
        initial_beam = self.beam_generator()

        # set lattice parameters
        self.lattice.set_lattice_parameters(x)

        return self.lattice.track_and_observe(initial_beam)


class GPSRQuadScanLattice(GPSRLattice):
    def __init__(self, l_quad: float, l_drift: float, diagnostic: Screen):
        super().__init__()
        q1 = Quadrupole(torch.tensor(l_quad), torch.tensor(0.0))
        d1 = Drift(torch.tensor(l_drift))
        self.lattice = Segment([q1, d1, diagnostic])
        self.diagnostic = diagnostic

    def track_and_observe(self, beam) -> Tuple[Tensor, ...]:
        # track the beam through the accelerator in a batched way
        self.lattice(beam)
        return tuple(self.lattice.elements[-1].reading.transpose(-1, -2).unsqueeze(0))

    def set_lattice_parameters(self, x: torch.Tensor):
        self.lattice.elements[0].k1.data = x[:,0]


class GPSR6DLattice(GPSRLattice):
    def __init__(
        self,
        l_quad: float,
        l_tdc: float,
        f_tdc: float,
        phi_tdc: float,
        l_bend: float,
        theta_on: float,
        l1: float,
        l2: float,
        l3: float,
        screen_1: Screen,
        screen_2: Screen,
        upstream_elements=None,
    ):
        super().__init__()

        upstream_elements = upstream_elements or []

        # Drift from Quad to TDC (0.5975)
        l_d1 = l1 - l_quad / 2 - l_tdc / 2

        # Drift from TDC to Bend (0.3392)
        l_d2 = l2 - l_tdc / 2 - l_bend / 2

        # Drift from Bend to YAG 2 (corrected for dipole on/off)
        l_d3 = l3 - l_bend / 2 / np.cos(theta_on)

        q = Quadrupole(
            torch.tensor(l_quad),
            torch.tensor(0.0),
            name="SCAN_QUAD",
            num_steps=5,
            tracking_method="bmadx",
        )
        d1 = Drift(torch.tensor(l_d1))

        tdc = TransverseDeflectingCavity(
            length=torch.tensor(l_tdc),
            voltage=torch.tensor(0.0),
            frequency=torch.tensor(f_tdc),
            phase=torch.tensor(phi_tdc),
            tilt=torch.tensor(3.14 / 2),
            name="SCAN_TDC",
        )

        d2 = Drift(length=torch.tensor(l_d2))

        # initialize with dipole on
        l_arc = l_bend * theta_on / np.sin(theta_on)

        bend = Dipole(
            name="SCAN_DIPOLE",
            length=torch.tensor(l_arc).float(),
            angle=torch.tensor(0.0).float(),
            dipole_e1=torch.tensor(0.0).float(),
            dipole_e2=torch.tensor(theta_on).float(),
        )

        d3 = Drift(name="DIPOLE_TO_SCREEN", length=torch.tensor(l_d3).float())

        lattice = Segment([*upstream_elements, q, d1, tdc, d2, bend, d3])

        self.l_bend = l_bend
        self.l3 = l3
<<<<<<< HEAD
        self.screen_1 = screen_1
        self.screen_2 = screen_2
=======
        self.screens = [screen_1, screen_2]
>>>>>>> 3f910360
        self.lattice = lattice

    def track_and_observe(self, beam) -> Tuple[Tensor, ...]:
        # track the beam through the accelerator in a batched way
        final_beam = self.lattice(beam)
        #print(final_beam.particles.shape)
        # check to make sure the beam has the correct batch dimension
        # if not its likely because set_lattice_parameters has not been called yet
        particle_shape = final_beam.particles.shape
        if not particle_shape[0] == 2:
            raise RuntimeError(
                "particle tracking did not return the correct "
                "particle batch shape, did you call "
                "set_lattice_parameters yet. Found particle shape "
                f"{particle_shape}"
            )

        # observe the beam at the different diagnostics based on the first batch
        # dimension
<<<<<<< HEAD
        final_beam_1 = self.screen_1(final_beam[0])
        screen_1_observation = self.screen_1.reading
        final_beam_2 = self.screen_2(final_beam[1])
        screen_2_observation = self.screen_2.reading
=======
        obs = []
        for i in range(2):
            self.screens[i].track(final_beam[i])
            obs.append(self.screens[i].reading.transpose(-1, -2))
>>>>>>> 3f910360

        return tuple(obs)

    def set_lattice_parameters(self, x: torch.Tensor) -> None:
        """
        sets the quadrupole / TDC / dipole parameters

        Parameters:
        -----------
        x : Tensor
            Specifies the scan parameters in a batched manner with the
            following shape: (2 x N x K x 3) where 2 is the number of dipole states,
            N is the number of TDC states and K is the number of quadrupole
            strengths. The elements of the final dimension correspond to the
            dipole angles, TDC voltages, and quadrupole strengths respectively

        """
        if not (x.shape[0] == 2 and x.shape[-1] == 3):
            raise ValueError(f"incorrect input shape, got {x.shape}")

        # set quad/TDC parameters
        self.lattice.SCAN_QUAD.k1.data = x[..., 2]
        self.lattice.SCAN_TDC.voltage.data = x[..., 1]

        # set dipole parameters
        G = x[..., 0]
        bend_angle = torch.arcsin(self.l_bend * G)
        arc_length = bend_angle / G
        self.lattice.SCAN_DIPOLE.angle.data = bend_angle
        self.lattice.SCAN_DIPOLE.length.data = arc_length
        self.lattice.SCAN_DIPOLE.dipole_e2.data = bend_angle

        # set parameters of drift between dipole and screen
        self.lattice.DIPOLE_TO_SCREEN.length.data = (
            self.l3 - self.l_bend / 2 / torch.cos(bend_angle)
        )<|MERGE_RESOLUTION|>--- conflicted
+++ resolved
@@ -135,12 +135,7 @@
 
         self.l_bend = l_bend
         self.l3 = l3
-<<<<<<< HEAD
-        self.screen_1 = screen_1
-        self.screen_2 = screen_2
-=======
         self.screens = [screen_1, screen_2]
->>>>>>> 3f910360
         self.lattice = lattice
 
     def track_and_observe(self, beam) -> Tuple[Tensor, ...]:
@@ -160,17 +155,10 @@
 
         # observe the beam at the different diagnostics based on the first batch
         # dimension
-<<<<<<< HEAD
-        final_beam_1 = self.screen_1(final_beam[0])
-        screen_1_observation = self.screen_1.reading
-        final_beam_2 = self.screen_2(final_beam[1])
-        screen_2_observation = self.screen_2.reading
-=======
         obs = []
         for i in range(2):
             self.screens[i].track(final_beam[i])
             obs.append(self.screens[i].reading.transpose(-1, -2))
->>>>>>> 3f910360
 
         return tuple(obs)
 
