--- conflicted
+++ resolved
@@ -3,17 +3,11 @@
   - conda-forge
   - defaults
 dependencies:
-<<<<<<< HEAD
-  - pytorch=1.11.0
-  - cudatoolkit=11.3
-  - h5py
-=======
   - python=3.10
   - ipython
   - ipykernel
   - numpy
   - matplotlib
->>>>>>> 7b1a17b2
   - scipy
   - h5py
   - scikit-image
